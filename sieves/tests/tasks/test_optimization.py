"""Tests for task optimization."""
import dspy
import pydantic
import pytest

from sieves import GenerationSettings
from sieves.engines import EngineType
from sieves.tasks.optimization import Optimizer
from sieves.tasks.predictive import (
    classification,
    sentiment_analysis,
    ner,
    pii_masking,
    information_extraction,
    summarization,
    translation,
    question_answering,
)

from sieves.tests.conftest import make_model


@pytest.fixture(scope="module")
def optimizer(request) -> Optimizer:
    """Return model and optimizer to use for optimization.

    :return: model and optimizer to use for optimization.
    """
    model = make_model(EngineType.dspy)
    optimizer = Optimizer(
        model,
        val_frac=.25,
        shuffle=True,
        dspy_init_kwargs=dict(
            auto=None, num_candidates=1, max_bootstrapped_demos=1, max_labeled_demos=1, max_errors=10, num_threads=1
        ),
        dspy_compile_kwargs=dict(num_trials=1, minibatch=False),
    )

    return optimizer

<<<<<<< HEAD
=======

>>>>>>> 80f23cfb
def test_optimization_classification(optimizer) -> None:
    """Tests optimization for classification tasks."""
    rf = 'Is a fruit.'
    rv = 'Is a vegetable.'
    examples_single_label = [
        classification.FewshotExampleSingleLabel(text='Apple', reasoning=rf, label='fruit', confidence=1.),
        classification.FewshotExampleSingleLabel(text='Broccoli', reasoning=rv, label='vegetable', confidence=1.),
        classification.FewshotExampleSingleLabel(text='Melon', reasoning=rf, label='fruit', confidence=1.),
        classification.FewshotExampleSingleLabel(text='Carrot', reasoning=rv, label='vegetable', confidence=1.),
        classification.FewshotExampleSingleLabel(text='Tomato', reasoning=rf, label='fruit', confidence=1.),
        classification.FewshotExampleSingleLabel(text='Pepper', reasoning=rv, label='vegetable',
                                                 confidence=1.),
        classification.FewshotExampleSingleLabel(text='Kiwi', reasoning=rf, label='fruit', confidence=1.),
        classification.FewshotExampleSingleLabel(text='Onion', reasoning=rv, label='vegetable',
                                                 confidence=1.),
    ]
    examples_multi_label = [
        classification.FewshotExampleMultiLabel(
            text='Ghostbusters',
            reasoning='A group of scientists battle paranormal entities with humor and sci-fi equipment.',
            confidence_per_label={'comedy': 0.9, 'scifi': 0.8}
        ),
        classification.FewshotExampleMultiLabel(
            text='The Martian',
            reasoning='A stranded astronaut uses science and wit to survive on Mars with comedic moments.',
            confidence_per_label={'comedy': 0.4, 'scifi': 1.0}
        ),
        classification.FewshotExampleMultiLabel(
            text='Galaxy Quest',
            reasoning='A comedy about actors from a sci-fi show who encounter real aliens.',
            confidence_per_label={'comedy': 1.0, 'scifi': 0.9}
        ),
        classification.FewshotExampleMultiLabel(
            text='Back to the Future',
            reasoning='Time travel adventure with comedic family dynamics and sci-fi concepts.',
            confidence_per_label={'comedy': 0.8, 'scifi': 0.9}
        ),
        classification.FewshotExampleMultiLabel(
            text='Superbad',
            reasoning='A pure comedy about high school friends, no science fiction elements.',
            confidence_per_label={'comedy': 1.0, 'scifi': 0.0}
        ),
        classification.FewshotExampleMultiLabel(
            text='Blade Runner 2049',
            reasoning='A serious dystopian sci-fi film with minimal comedic elements.',
            confidence_per_label={'comedy': 0.05, 'scifi': 1.0}
        ),
        classification.FewshotExampleMultiLabel(
            text='Guardians of the Galaxy',
            reasoning='Space adventure with humor, aliens, and sci-fi action.',
            confidence_per_label={'comedy': 0.75, 'scifi': 0.9}
        ),
        classification.FewshotExampleMultiLabel(
            text='Interstellar',
            reasoning='Hard science fiction about space exploration with emotional but not comedic tone.',
            confidence_per_label={'comedy': 0.05, 'scifi': 1.0}
        ),
    ]

    task_single_label = classification.Classification(
        multi_label=False,
        labels=["fruit", "vegetable"],
        fewshot_examples=examples_single_label,
        model=optimizer.model,
        generation_settings=GenerationSettings(),
    )
    task_multi_label = classification.Classification(
        multi_label=True,
        labels=["comedy", "scifi"],
        fewshot_examples=examples_multi_label,
        model=optimizer.model,
        generation_settings=GenerationSettings(),
    )

    # Test evaluation.
    assert task_single_label._evaluate_optimization_example(
        truth=dspy.Example(text="", reasoning="", label="fruit", confidence=.7),
        pred=dspy.Prediction(text="", reasoning="", label="fruit", confidence=.1),
        model=optimizer.model,
    ) == .4
    assert task_single_label._evaluate_optimization_example(
        truth=dspy.Example(text="", reasoning="", label="fruit", confidence=.7),
        pred=dspy.Prediction(text="", reasoning="", label="vegetable", confidence=.1),
        model=optimizer.model,
    ) == 0
    assert task_multi_label._evaluate_optimization_example(
        truth=dspy.Example(text="", reasoning="", confidence_per_label={"comedy": .4, "scifi": .2}),
        pred=dspy.Prediction(text="", reasoning="", confidence_per_label={"comedy": .1, "scifi": .3}),
        model=optimizer.model,
    ) == .8
    assert task_multi_label._evaluate_optimization_example(
        truth=dspy.Example(text="", reasoning="", confidence_per_label={"comedy": .4, "scifi": .2}),
        pred=dspy.Prediction(text="", reasoning="", confidence_per_label={"comedy": .4, "scifi": .2}),
        model=optimizer.model,
    ) == 1

    # Smoke-test optimization.
    best_prompt, best_examples = task_single_label.optimize(optimizer, verbose=False)
    assert task_single_label._custom_prompt_instructions == best_prompt
    assert task_single_label._bridge._prompt_instructions == best_prompt
    assert isinstance(task_single_label._fewshot_examples, list)

    best_prompt, best_examples = task_multi_label.optimize(optimizer, verbose=False)
    assert task_multi_label._custom_prompt_instructions == best_prompt
    assert task_multi_label._bridge._prompt_instructions == best_prompt
    assert isinstance(task_multi_label._fewshot_examples, list)


def test_optimization_sentiment_analysis(optimizer) -> None:
    """Tests optimization for sentiment analysis task."""
    examples = [
        sentiment_analysis.FewshotExample(
            text='Great product, excellent quality and fast shipping!',
            reasoning='Very positive review praising both product and service.',
            sentiment_per_aspect={'overall': 0.95, 'quality': 0.9, 'delivery': 0.95}
        ),
        sentiment_analysis.FewshotExample(
            text='Terrible quality, arrived damaged and late.',
            reasoning='Very negative review criticizing quality and delivery.',
            sentiment_per_aspect={'overall': 0.1, 'quality': 0.05, 'delivery': 0.15}
        ),
        sentiment_analysis.FewshotExample(
            text='Decent product but shipping was slow.',
            reasoning='Mixed review with average product quality and poor delivery.',
            sentiment_per_aspect={'overall': 0.5, 'quality': 0.6, 'delivery': 0.3}
        ),
        sentiment_analysis.FewshotExample(
            text='Amazing quality! Worth every penny.',
            reasoning='Very positive review focused on quality.',
            sentiment_per_aspect={'overall': 0.95, 'quality': 1.0, 'delivery': 0.5}
        ),
        sentiment_analysis.FewshotExample(
            text='Not great, not terrible. Just okay.',
            reasoning='Neutral review with average sentiment.',
            sentiment_per_aspect={'overall': 0.5, 'quality': 0.5, 'delivery': 0.5}
        ),
        sentiment_analysis.FewshotExample(
            text='Quick delivery but product quality is poor.',
            reasoning='Mixed review with good delivery but bad quality.',
            sentiment_per_aspect={'overall': 0.4, 'quality': 0.2, 'delivery': 0.8}
        ),
    ]

    task = sentiment_analysis.SentimentAnalysis(
        aspects=('quality', 'delivery'),
        model=optimizer.model,
        fewshot_examples=examples,
        generation_settings=GenerationSettings(),
    )

    # Test evaluation: perfect match
    assert task._evaluate_optimization_example(
        truth=dspy.Example(text='', reasoning='', sentiment_per_aspect={'overall': 0.8, 'quality': 0.7, 'delivery': 0.9}),
        pred=dspy.Prediction(text='', reasoning='', sentiment_per_aspect={'overall': 0.8, 'quality': 0.7, 'delivery': 0.9}),
        model=optimizer.model,
    ) == 1.0

    # Test evaluation: partial match (MAE-based accuracy)
    # |0.8-0.6| = 0.2, |0.7-0.5| = 0.2, |0.9-0.8| = 0.1
    # Accuracy per aspect: (1-0.2) + (1-0.2) + (1-0.1) = 0.8 + 0.8 + 0.9 = 2.5
    # Average: 2.5 / 3 ≈ 0.833
    score = task._evaluate_optimization_example(
        truth=dspy.Example(text='', reasoning='', sentiment_per_aspect={'overall': 0.8, 'quality': 0.7, 'delivery': 0.9}),
        pred=dspy.Prediction(text='', reasoning='', sentiment_per_aspect={'overall': 0.6, 'quality': 0.5, 'delivery': 0.8}),
        model=optimizer.model,
    )
    assert abs(score - 0.833) < 0.01

    # Smoke-test optimization
    best_prompt, best_examples = task.optimize(optimizer, verbose=False)
    assert task._custom_prompt_instructions == best_prompt
    assert task._bridge._prompt_instructions == best_prompt
    assert isinstance(task._fewshot_examples, list)


def test_optimization_ner(optimizer) -> None:
    """Tests optimization for NER task."""
    examples = [
        ner.FewshotExample(
            text='John Smith visited Paris last week.',
            entities=[
                ner.Entity(text='John Smith', context='visited Paris', entity_type='PERSON'),
                ner.Entity(text='Paris', context='John Smith visited', entity_type='LOCATION'),
            ]
        ),
        ner.FewshotExample(
            text='Apple CEO Tim Cook announced new products.',
            entities=[
                ner.Entity(text='Tim Cook', context='Apple CEO', entity_type='PERSON'),
            ]
        ),
        ner.FewshotExample(
            text='The meeting in London was attended by Sarah Johnson.',
            entities=[
                ner.Entity(text='London', context='meeting in', entity_type='LOCATION'),
                ner.Entity(text='Sarah Johnson', context='attended by', entity_type='PERSON'),
            ]
        ),
        ner.FewshotExample(
            text='Berlin is the capital of Germany.',
            entities=[
                ner.Entity(text='Berlin', context='capital of Germany', entity_type='LOCATION'),
            ]
        ),
        ner.FewshotExample(
            text='Maria Rodriguez traveled to Tokyo.',
            entities=[
                ner.Entity(text='Maria Rodriguez', context='traveled to Tokyo', entity_type='PERSON'),
                ner.Entity(text='Tokyo', context='Maria Rodriguez traveled', entity_type='LOCATION'),
            ]
        ),
        ner.FewshotExample(
            text='The conference in New York was successful.',
            entities=[
                ner.Entity(text='New York', context='conference in', entity_type='LOCATION'),
            ]
        ),
    ]

    task = ner.NER(
        entities=['PERSON', 'LOCATION'],
        model=optimizer.model,
        fewshot_examples=examples,
        generation_settings=GenerationSettings(),
    )

    # Test evaluation: perfect match (F1 = 1.0)
    assert task._evaluate_optimization_example(
        truth=dspy.Example(text='', entities=[
            {'text': 'Alice', 'entity_type': 'PERSON'},
            {'text': 'Boston', 'entity_type': 'LOCATION'},
        ]),
        pred=dspy.Prediction(text='', entities=[
            {'text': 'Alice', 'entity_type': 'PERSON'},
            {'text': 'Boston', 'entity_type': 'LOCATION'},
        ]),
        model=optimizer.model,
    ) == 1.0

    # Test evaluation: partial match (precision=0.5, recall=0.5, F1=0.5)
    # True: {('Alice', 'PERSON'), ('Boston', 'LOCATION')}
    # Pred: {('Alice', 'PERSON'), ('Chicago', 'LOCATION')}
    # Intersection: {('Alice', 'PERSON')} = 1
    # Precision: 1/2 = 0.5, Recall: 1/2 = 0.5, F1: 0.5
    assert task._evaluate_optimization_example(
        truth=dspy.Example(text='', entities=[
            {'text': 'Alice', 'entity_type': 'PERSON'},
            {'text': 'Boston', 'entity_type': 'LOCATION'},
        ]),
        pred=dspy.Prediction(text='', entities=[
            {'text': 'Alice', 'entity_type': 'PERSON'},
            {'text': 'Chicago', 'entity_type': 'LOCATION'},
        ]),
        model=optimizer.model,
    ) == 0.5

    # Test evaluation: no entities in truth (empty case)
    assert task._evaluate_optimization_example(
        truth=dspy.Example(text='', entities=[]),
        pred=dspy.Prediction(text='', entities=[]),
        model=optimizer.model,
    ) == 1.0

    # Smoke-test optimization
    best_prompt, best_examples = task.optimize(optimizer, verbose=False)
    assert task._custom_prompt_instructions == best_prompt
    assert task._bridge._prompt_instructions == best_prompt
    assert isinstance(task._fewshot_examples, list)


def test_optimization_pii_masking(optimizer) -> None:
    """Tests optimization for PII masking task."""
    examples = [
        pii_masking.FewshotExample(
            text='Please contact John Doe at john.doe@email.com for more information.',
            reasoning='Contains a person name and email address that should be masked.',
            masked_text='Please contact [MASKED] at [MASKED] for more information.',
            pii_entities=[
                pii_masking.PIIEntity(entity_type='NAME', text='John Doe'),
                pii_masking.PIIEntity(entity_type='EMAIL', text='john.doe@email.com'),
            ]
        ),
        pii_masking.FewshotExample(
            text='Send the report to alice.smith@company.com by Friday.',
            reasoning='Contains an email address.',
            masked_text='Send the report to [MASKED] by Friday.',
            pii_entities=[
                pii_masking.PIIEntity(entity_type='EMAIL', text='alice.smith@company.com'),
            ]
        ),
        pii_masking.FewshotExample(
            text='Call Bob Johnson at the office tomorrow.',
            reasoning='Contains a person name.',
            masked_text='Call [MASKED] at the office tomorrow.',
            pii_entities=[
                pii_masking.PIIEntity(entity_type='NAME', text='Bob Johnson'),
            ]
        ),
        pii_masking.FewshotExample(
            text='Sarah Miller will attend the meeting.',
            reasoning='Contains a person name.',
            masked_text='[MASKED] will attend the meeting.',
            pii_entities=[
                pii_masking.PIIEntity(entity_type='NAME', text='Sarah Miller'),
            ]
        ),
        pii_masking.FewshotExample(
            text='Email the document to michael.brown@org.net and copy jane.white@org.net.',
            reasoning='Contains two email addresses.',
            masked_text='Email the document to [MASKED] and copy [MASKED].',
            pii_entities=[
                pii_masking.PIIEntity(entity_type='EMAIL', text='michael.brown@org.net'),
                pii_masking.PIIEntity(entity_type='EMAIL', text='jane.white@org.net'),
            ]
        ),
        pii_masking.FewshotExample(
            text='The meeting is scheduled for 2pm.',
            reasoning='No PII present in this text.',
            masked_text='The meeting is scheduled for 2pm.',
            pii_entities=[]
        ),
    ]

    task = pii_masking.PIIMasking(
        pii_types=['NAME', 'EMAIL'],
        model=optimizer.model,
        fewshot_examples=examples,
        generation_settings=GenerationSettings(),
    )

    # Test evaluation: perfect match (F1 = 1.0)
    assert task._evaluate_optimization_example(
        truth=dspy.Example(text='', reasoning='', masked_text='', pii_entities=[
            {'entity_type': 'NAME', 'text': 'Alice'},
            {'entity_type': 'EMAIL', 'text': 'alice@test.com'},
        ]),
        pred=dspy.Prediction(text='', reasoning='', masked_text='', pii_entities=[
            {'entity_type': 'NAME', 'text': 'Alice'},
            {'entity_type': 'EMAIL', 'text': 'alice@test.com'},
        ]),
        model=optimizer.model,
    ) == 1.0

    # Test evaluation: partial match (precision=0.5, recall=0.5, F1=0.5)
    # True: {('NAME', 'Alice'), ('EMAIL', 'alice@test.com')}
    # Pred: {('NAME', 'Alice'), ('EMAIL', 'bob@test.com')}
    # Intersection: {('NAME', 'Alice')} = 1
    # Precision: 1/2 = 0.5, Recall: 1/2 = 0.5, F1: 0.5
    assert task._evaluate_optimization_example(
        truth=dspy.Example(text='', reasoning='', masked_text='', pii_entities=[
            {'entity_type': 'NAME', 'text': 'Alice'},
            {'entity_type': 'EMAIL', 'text': 'alice@test.com'},
        ]),
        pred=dspy.Prediction(text='', reasoning='', masked_text='', pii_entities=[
            {'entity_type': 'NAME', 'text': 'Alice'},
            {'entity_type': 'EMAIL', 'text': 'bob@test.com'},
        ]),
        model=optimizer.model,
    ) == 0.5

    # Test evaluation: no PII (empty case)
    assert task._evaluate_optimization_example(
        truth=dspy.Example(text='', reasoning='', masked_text='', pii_entities=[]),
        pred=dspy.Prediction(text='', reasoning='', masked_text='', pii_entities=[]),
        model=optimizer.model,
    ) == 1.0

    # Smoke-test optimization
    best_prompt, best_examples = task.optimize(optimizer, verbose=False)
    assert task._custom_prompt_instructions == best_prompt
    assert task._bridge._prompt_instructions == best_prompt
    assert isinstance(task._fewshot_examples, list)


def test_optimization_information_extraction(optimizer) -> None:
    """Tests optimization for information extraction task."""
    # Define entity type for extraction
    class Person(pydantic.BaseModel, frozen=True):
        """Person entity."""
        name: str
        age: int
        occupation: str

    examples = [
        information_extraction.FewshotExample(
            text='Alice Johnson is a 28-year-old software engineer.',
            reasoning='Extract person information from bio.',
            entities=[Person(name='Alice Johnson', age=28, occupation='software engineer')]
        ),
        information_extraction.FewshotExample(
            text='Bob Smith, age 35, works as a teacher.',
            reasoning='Extract person information from bio.',
            entities=[Person(name='Bob Smith', age=35, occupation='teacher')]
        ),
        information_extraction.FewshotExample(
            text='The team includes Sarah Lee (42, doctor) and Mike Brown (30, lawyer).',
            reasoning='Extract multiple people from text.',
            entities=[
                Person(name='Sarah Lee', age=42, occupation='doctor'),
                Person(name='Mike Brown', age=30, occupation='lawyer'),
            ]
        ),
        information_extraction.FewshotExample(
            text='Emma Davis is 25 and works as a designer.',
            reasoning='Extract person information.',
            entities=[Person(name='Emma Davis', age=25, occupation='designer')]
        ),
        information_extraction.FewshotExample(
            text='Dr. John Williams, a 50-year-old researcher, published a new paper.',
            reasoning='Extract person with title.',
            entities=[Person(name='Dr. John Williams', age=50, occupation='researcher')]
        ),
        information_extraction.FewshotExample(
            text='The company hired Lisa Chen (27) as an analyst.',
            reasoning='Extract person information.',
            entities=[Person(name='Lisa Chen', age=27, occupation='analyst')]
        ),
    ]

    task = information_extraction.InformationExtraction(
        entity_type=Person,
        model=optimizer.model,
        fewshot_examples=examples,
        generation_settings=GenerationSettings(),
    )

    # Test evaluation: perfect match (F1 = 1.0)
    assert task._evaluate_optimization_example(
        truth=dspy.Example(text='', reasoning='', entities=[
            {'name': 'Alice', 'age': 30, 'occupation': 'engineer'},
            {'name': 'Bob', 'age': 25, 'occupation': 'designer'},
        ]),
        pred=dspy.Prediction(text='', reasoning='', entities=[
            {'name': 'Alice', 'age': 30, 'occupation': 'engineer'},
            {'name': 'Bob', 'age': 25, 'occupation': 'designer'},
        ]),
        model=optimizer.model,
    ) == 1.0

    # Test evaluation: partial match (precision=0.5, recall=0.5, F1=0.5)
    # True entities (as sorted tuples): {('age',25),('name','Alice'),('occupation','engineer'), ('age',30),
    # ('name','Bob'),('occupation','designer')}
    # Pred entities: one correct, one different
    # This should give F1 of 0.5
    assert task._evaluate_optimization_example(
        truth=dspy.Example(text='', reasoning='', entities=[
            {'name': 'Alice', 'age': 30, 'occupation': 'engineer'},
            {'name': 'Bob', 'age': 25, 'occupation': 'designer'},
        ]),
        pred=dspy.Prediction(text='', reasoning='', entities=[
            {'name': 'Alice', 'age': 30, 'occupation': 'engineer'},
            {'name': 'Charlie', 'age': 35, 'occupation': 'teacher'},
        ]),
        model=optimizer.model,
    ) == 0.5

    # Test evaluation: no entities (empty case)
    assert task._evaluate_optimization_example(
        truth=dspy.Example(text='', reasoning='', entities=[]),
        pred=dspy.Prediction(text='', reasoning='', entities=[]),
        model=optimizer.model,
    ) == 1.0

    # Smoke-test optimization
    best_prompt, best_examples = task.optimize(optimizer, verbose=False)
    assert task._custom_prompt_instructions == best_prompt
    assert task._bridge._prompt_instructions == best_prompt
    assert isinstance(task._fewshot_examples, list)


def test_optimization_summarization(optimizer) -> None:
    """Tests optimization for summarization task using LLM-based evaluator."""
    examples = [
        summarization.FewshotExample(
            text='The European Space Agency launched a new satellite yesterday to monitor climate change. '
                 'The satellite will collect data on temperature, sea levels, and atmospheric conditions over the '
                 'next decade.',
            n_words=30,
            summary='ESA launched a climate monitoring satellite to track temperature, sea levels, and atmosphere for '
                    '10 years.'
        ),
        summarization.FewshotExample(
            text='Local farmers are adopting sustainable practices to reduce water usage and improve soil health. '
                 'New irrigation systems have reduced water consumption by 40% while maintaining crop yields.',
            n_words=30,
            summary='Farmers use sustainable methods and new irrigation, cutting water use 40% with same yields.'
        ),
        summarization.FewshotExample(
            text='The company announced record profits of $5 billion this quarter, driven by strong sales in Asia '
                 'and Europe. CEO Jane Smith credited the success to innovative product launches and effective '
                 'marketing.',
            n_words=30,
            summary='Company posts $5B profit from Asian/European sales, CEO cites innovation and marketing.'
        ),
        summarization.FewshotExample(
            text='Researchers discovered a new species of deep-sea fish near the Mariana Trench. '
                 'The bioluminescent creature can survive at depths of 8,000 meters and uses light to attract prey.',
            n_words=30,
            summary='Scientists find new bioluminescent deep-sea fish at 8,000m depth that uses light for hunting.'
        ),
        summarization.FewshotExample(
            text='The city council approved a $200 million infrastructure plan to repair roads, bridges, and public transit. '
                 'Construction will begin next spring and is expected to create 5,000 jobs over three years.',
            n_words=30,
            summary='Council approves $200M infrastructure plan for roads, bridges, transit; 5,000 jobs starting spring.'
        ),
        summarization.FewshotExample(
            text='Scientists developed a new vaccine that shows 95% effectiveness against multiple virus strains. '
                 'Clinical trials involved 50,000 participants across 20 countries and demonstrated strong safety profiles.',
            n_words=30,
            summary='New vaccine shows 95% effectiveness across virus strains in 50,000-participant global trials.'
        ),
    ]

    task = summarization.Summarization(
        n_words=30,
        model=optimizer.model,
        fewshot_examples=examples,
        generation_settings=GenerationSettings(),
    )

    # Test LLM-based evaluation (no hardcoded scores since it uses LLM)
    # Just verify it runs and returns a score between 0 and 1
    score = task._evaluate_optimization_example(
        truth=dspy.Example(text='', n_words=30, summary='Short summary about climate.'),
        pred=dspy.Prediction(text='', n_words=30, summary='Brief summary on climate change.'),
        model=optimizer.model,
    )
    assert 0.5 <= score <= 1.0

    # Smoke-test optimization
    best_prompt, best_examples = task.optimize(optimizer, verbose=False)
    assert task._custom_prompt_instructions == best_prompt
    assert task._bridge._prompt_instructions == best_prompt
    assert isinstance(task._fewshot_examples, list)


def test_optimization_translation(optimizer) -> None:
    """Tests optimization for translation task using LLM-based evaluator."""
    examples = [
        translation.FewshotExample(
            text='Hello, how are you today?',
            to='Spanish',
            translation='Hola, ¿cómo estás hoy?'
        ),
        translation.FewshotExample(
            text='The weather is beautiful this morning.',
            to='Spanish',
            translation='El clima está hermoso esta mañana.'
        ),
        translation.FewshotExample(
            text='I would like to order a coffee, please.',
            to='Spanish',
            translation='Me gustaría pedir un café, por favor.'
        ),
        translation.FewshotExample(
            text='Where is the nearest train station?',
            to='Spanish',
            translation='¿Dónde está la estación de tren más cercana?'
        ),
        translation.FewshotExample(
            text='Thank you very much for your help.',
            to='Spanish',
            translation='Muchas gracias por tu ayuda.'
        ),
        translation.FewshotExample(
            text='I am learning Spanish and enjoying it.',
            to='Spanish',
            translation='Estoy aprendiendo español y lo disfruto.'
        ),
    ]

    task = translation.Translation(
        to='Spanish',
        model=optimizer.model,
        fewshot_examples=examples,
        generation_settings=GenerationSettings(),
    )

    # Test LLM-based evaluation
    score = task._evaluate_optimization_example(
        truth=dspy.Example(text='Good morning.', to='Spanish', translation='Buenos días.'),
        pred=dspy.Prediction(text='Good morning.', to='Spanish', translation='Buen día.'),
        model=optimizer.model,
    )
    assert 0.7 <= score <= 1.0

    # Smoke-test optimization
    best_prompt, best_examples = task.optimize(optimizer, verbose=False)
    assert task._custom_prompt_instructions == best_prompt
    assert task._bridge._prompt_instructions == best_prompt
    assert isinstance(task._fewshot_examples, list)


def test_optimization_question_answering(optimizer) -> None:
    """Tests optimization for question answering task using LLM-based evaluator."""
    questions = ['What is the main topic?', 'Who are the key people mentioned?']

    examples = [
        question_answering.FewshotExample(
            text='Albert Einstein developed the theory of relativity in 1915. His work revolutionized modern physics.',
            reasoning='Extract information about Einstein and relativity.',
            questions=questions,
            answers=['The theory of relativity', 'Albert Einstein']
        ),
        question_answering.FewshotExample(
            text='Marie Curie won two Nobel Prizes for her research on radioactivity. She was the first woman to win a Nobel Prize.',
            reasoning='Extract information about Curie and her achievements.',
            questions=questions,
            answers=['Research on radioactivity and Nobel Prizes', 'Marie Curie']
        ),
        question_answering.FewshotExample(
            text='Shakespeare wrote Romeo and Juliet in 1597. The play is one of the most famous love stories in '
                 'literature.',
            reasoning='Extract information about Shakespeare and Romeo and Juliet.',
            questions=questions,
            answers=['Romeo and Juliet play', 'Shakespeare']
        ),
        question_answering.FewshotExample(
            text='The Amazon rainforest is home to millions of species. Deforestation threatens this biodiversity.',
            reasoning='Extract information about Amazon and biodiversity.',
            questions=questions,
            answers=['Amazon rainforest biodiversity and deforestation', 'No specific people mentioned']
        ),
        question_answering.FewshotExample(
            text='Neil Armstrong became the first person to walk on the moon in 1969. This historic event was part of '
                 'the Apollo 11 mission.',
            reasoning='Extract information about moon landing and Armstrong.',
            questions=questions,
            answers=['First moon landing', 'Neil Armstrong']
        ),
        question_answering.FewshotExample(
            text='Leonardo da Vinci painted the Mona Lisa during the Renaissance. He was also an inventor and scientist.',
            reasoning='Extract information about da Vinci and his work.',
            questions=questions,
            answers=['The Mona Lisa painting', 'Leonardo da Vinci']
        ),
    ]

    task = question_answering.QuestionAnswering(
        questions=questions,
        model=optimizer.model,
        fewshot_examples=examples,
        generation_settings=GenerationSettings(),
    )

    # Test LLM-based evaluation
    score = task._evaluate_optimization_example(
        truth=dspy.Example(text='', reasoning='', questions=questions, answers=['Climate change', 'Scientists']),
        pred=dspy.Prediction(text='', reasoning='', questions=questions, answers=['Global warming', 'Researchers']),
        model=optimizer.model,
    )
    assert 0.5 <= score <= 1.0

    # Smoke-test optimization
    best_prompt, best_examples = task.optimize(optimizer, verbose=False)
    assert task._custom_prompt_instructions == best_prompt
    assert task._bridge._prompt_instructions == best_prompt
    assert isinstance(task._fewshot_examples, list)<|MERGE_RESOLUTION|>--- conflicted
+++ resolved
@@ -39,10 +39,7 @@
 
     return optimizer
 
-<<<<<<< HEAD
-=======
-
->>>>>>> 80f23cfb
+
 def test_optimization_classification(optimizer) -> None:
     """Tests optimization for classification tasks."""
     rf = 'Is a fruit.'
