# mypy: ignore-errors
import os
from pathlib import Path
from tempfile import TemporaryDirectory

import datasets
import model2vec
import model2vec.inference
import model2vec.train
import numpy as np
import openai
import outlines
import pytest
import setfit
import transformers
from loguru import logger

from sieves import Doc, Pipeline, GenerationSettings
from sieves.engines import EngineType
from sieves.serialization import Config
from sieves.tasks import Distillation, DistillationFramework, Classification
from sieves.tasks.predictive import classification


def _get_docs() -> list[Doc]:
    science_text = (
        "Scientists report that plasma is a state of matter. They published an academic paper. This is about science -"
        " scientists, papers, experiments, laws of nature."
    )
    politics_text = (
        "A new law has been passed. The opposition doesn't support it, but parliament has voted on it. This is about "
        "politics - parliament, laws, parties, politicians."
    )

    return [
        *[Doc(text=f"{i}. {science_text}") for i in range(5)],
        *[Doc(text=f"{i}. {politics_text}") for i in range(5)],
    ]


@pytest.mark.parametrize("batch_runtime", (EngineType.huggingface,), indirect=["batch_runtime"])
@pytest.mark.parametrize("distillation_framework", DistillationFramework.all())
def test_distillation_classification(batch_runtime, distillation_framework) -> None:
    seed = 42
    base_model_id = "sentence-transformers/paraphrase-mpnet-base-v2"
    if distillation_framework == DistillationFramework.model2vec:
        base_model_id = "minishlab/potion-base-32M"

    docs = _get_docs()

    with TemporaryDirectory() as tmp_dir:
        classifier = classification.Classification(
            task_id="classifier",
            labels=["science", "politics"],
            model=batch_runtime.model,
            generation_settings=batch_runtime.generation_settings,
            label_descriptions={
                "science": "Topics related to scientific disciplines and research",
                "politics": "Topics related to government, elections, and political systems",
            },
        )
        pipe = Pipeline(
            [
                classifier,
                Distillation(
                    target_task_id="classifier",
                    base_model_id=base_model_id,
                    framework=distillation_framework,
                    output_path=Path(tmp_dir),
                    train_frac=0.5,
                    val_frac=0.5,
                    seed=seed,
                ),
            ],
        )

        if distillation_framework == DistillationFramework.sentence_transformers:
            with pytest.raises(NotImplementedError):
                list(pipe(docs))
            return
        else:
            docs = list(pipe(docs))

        assert pipe["Distillation"].target_task == classifier

        # Ensure equality of saved with original dataset.
        hf_dataset = classifier.to_hf_dataset(docs)
        hf_dataset = classifier._split_dataset(hf_dataset, 0.5, 0.5, seed)
        hf_dataset_loaded = datasets.DatasetDict.load_from_disk(Path(tmp_dir) / "data")
        for split in ("train", "val"):
            assert hf_dataset_loaded[split].info == hf_dataset[split].info
            assert hf_dataset_loaded[split]["text"] == hf_dataset[split]["text"]
            assert hf_dataset_loaded[split]["labels"] == hf_dataset[split]["labels"]

        # Assert predictions of distilled models look as expected.
        test_sents = ["This is about the galaxy and laws of nature.", "This is about political election and lobbying."]

        match distillation_framework:
            case DistillationFramework.setfit:
                model = setfit.SetFitModel.from_pretrained(tmp_dir)
                preds = model.predict(test_sents, as_numpy=True)
                assert preds.shape == (2, 2)

            case DistillationFramework.model2vec:
                model = model2vec.inference.StaticModelPipeline.from_pretrained(tmp_dir)
                preds = model.predict(test_sents)
                assert set(np.unique(preds).tolist()) <= {"science", "politics"}
                assert preds.shape[0] == 2
                assert preds.shape[1] in (1, 2)


@pytest.mark.parametrize("batch_runtime", [EngineType.huggingface], indirect=["batch_runtime"])
def test_serialization(classification_docs, batch_runtime) -> None:
    seed = 42
    dir_path: str | None

    with TemporaryDirectory() as tmp_dir:
        dir_path = tmp_dir
        classifier = classification.Classification(
            task_id="classifier",
            labels=["science", "politics"],
            model=batch_runtime.model,
            generation_settings=batch_runtime.generation_settings,
            label_descriptions={
                "science": "Topics related to scientific disciplines and research",
                "politics": "Topics related to government, elections, and political systems",
            },
        )
        pipe = Pipeline(
            [
                classifier,
                Distillation(
                    target_task_id="classifier",
                    base_model_id="sentence-transformers/paraphrase-mpnet-base-v2",
                    framework=DistillationFramework.setfit,
                    output_path=Path(tmp_dir),
                    train_frac=0.5,
                    val_frac=0.5,
                    seed=seed,
                ),
            ],
        )

    config = pipe.serialize()
    assert config.model_dump() == {'cls_name': 'sieves.pipeline.core.Pipeline',
 'tasks': {'is_placeholder': False,
           'value': [{'cls_name': 'sieves.tasks.predictive.classification.core.Classification',
                      'fewshot_examples': {'is_placeholder': False,
                                           'value': ()},
                      'generation_settings': {'is_placeholder': False,
                                              'value': {'batch_size': -1,
                                                        'config_kwargs': None,
                                                        'inference_kwargs': None,
                                                        'init_kwargs': None,
                                                        'strict_mode': False}},
                      'include_meta': {'is_placeholder': False, 'value': True},
                      'label_descriptions': {'is_placeholder': False,
                                             'value': {'politics': 'Topics '
                                                                   'related to '
                                                                   'government, '
                                                                   'elections, '
                                                                   'and '
                                                                   'political '
                                                                   'systems',
                                                       'science': 'Topics '
                                                                  'related to '
                                                                  'scientific '
                                                                  'disciplines '
                                                                  'and '
                                                                  'research'}},
                      'labels': {'is_placeholder': False,
                                 'value': ['science', 'politics']},
                      'model': {'is_placeholder': True,
                                'value': 'transformers.pipelines.zero_shot_classification.ZeroShotClassificationPipeline'},
                      'prompt_signature_desc': {'is_placeholder': False,
                                                'value': None},
                      'prompt_template': {'is_placeholder': False,
                                          'value': None},
                      'task_id': {'is_placeholder': False,
                                  'value': 'classifier'},
                      'version': Config.get_version()},
                     {'base_model_id': {'is_placeholder': False,
                                        'value': 'sentence-transformers/paraphrase-mpnet-base-v2'},
                      'cls_name': 'sieves.tasks.postprocessing.distillation.core.Distillation',
                      'framework': {'is_placeholder': False, 'value': 'setfit'},
                      'include_meta': {'is_placeholder': False, 'value': False},
                      'init_kwargs': {'is_placeholder': False, 'value': {}},
                      'output_path': {'is_placeholder': False, 'value': str(dir_path)},
                      'target_task_id': {'is_placeholder': False,
                                         'value': 'classifier'},
                      'task_id': {'is_placeholder': False,
                                  'value': 'Distillation'},
                      'threshold': {'is_placeholder': False, 'value': 0.5},
                      'train_frac': {'is_placeholder': False, 'value': 0.5},
                      'train_kwargs': {'is_placeholder': False, 'value': {}},
                      'val_frac': {'is_placeholder': False, 'value': 0.5},
                      'version': Config.get_version()}]},
 'use_cache': {'is_placeholder': False, 'value': True},
 'version': Config.get_version()}



<<<<<<< HEAD
    Pipeline.deserialize(config=config, tasks_kwargs=[{"model": batch_runtime.model}, {}])


def test_distillation_with_openai_model() -> None:
    """Test distillation with an OpenAI model.

    See https://github.com/MantisAI/sieves/issues/162.
    """
    client = openai.OpenAI(
        base_url="https://openrouter.ai/api/v1",
        api_key=os.environ["OPENROUTER_API_KEY"],
    )
    model = outlines.from_openai(client=client, model_name='gpt-5-nano')

    classifier = Classification(
        task_id='classifier',
        labels=['Fruit', 'Vegetable'],
        model=model,
        generation_settings=GenerationSettings(batch_size=32, strict_mode=False),
    )

    distiller = Distillation(
        target_task_id='classifier',
        base_model_id='sentence-transformers/paraphrase-mpnet-base-v2',
        framework=DistillationFramework.setfit,
        output_path='./model',
        train_frac=.5,
        val_frac=.5,
    )

    pipe = classifier + distiller
    # list(pipe([Doc(text='Apple'), Doc(text='Cucumber'), Doc(text="Broccoli"), Doc(text='Pomegranate')]))
    list(
        pipe(
            [
                *[Doc(text=f'Apple {i}') for i in range(100)],
                *[Doc(text=f'Broccoli {i}') for i in range(100)]
            ]
        )
    )

if __name__ == '__main__':
    model = transformers.pipeline(
        "zero-shot-classification", model="MoritzLaurer/xtremedistil-l6-h256-zeroshot-v1.1-all-33"
    )
    classifier = Classification(
        task_id='classifier',
        labels=['Fruit', 'Vegetable'],
        model=model,
        generation_settings=GenerationSettings(batch_size=50, strict_mode=False),
    )

    # distiller = Distillation(
    #     target_task_id='classifier',
    #     base_model_id='sentence-transformers/paraphrase-mpnet-base-v2',
    #     framework=DistillationFramework.setfit,
    #     output_path='./model',
    #     train_frac=.5,
    #     val_frac=.5,
    # )

    pipe = Pipeline(classifier)  #  + distiller
    # list(pipe([Doc(text='Apple'), Doc(text='Cucumber'), Doc(text="Broccoli"), Doc(text='Pomegranate')]))
    for i, res in enumerate(
        pipe(
            [
                *[Doc(text=f'Apple {i}') for i in range(10000)],
                *[Doc(text=f'Broccoli {i}') for i in range(10000)]
            ]
        )
    ):
        pass
        # logger.info(i)
=======
    Pipeline.deserialize(config=config, tasks_kwargs=[{"model": batch_runtime.model}, {}])
>>>>>>> 118c3305
<|MERGE_RESOLUTION|>--- conflicted
+++ resolved
@@ -200,7 +200,6 @@
 
 
 
-<<<<<<< HEAD
     Pipeline.deserialize(config=config, tasks_kwargs=[{"model": batch_runtime.model}, {}])
 
 
@@ -232,15 +231,7 @@
     )
 
     pipe = classifier + distiller
-    # list(pipe([Doc(text='Apple'), Doc(text='Cucumber'), Doc(text="Broccoli"), Doc(text='Pomegranate')]))
-    list(
-        pipe(
-            [
-                *[Doc(text=f'Apple {i}') for i in range(100)],
-                *[Doc(text=f'Broccoli {i}') for i in range(100)]
-            ]
-        )
-    )
+    list(pipe([Doc(text='Apple'), Doc(text='Cucumber'), Doc(text="Broccoli"), Doc(text='Pomegranate')]))
 
 if __name__ == '__main__':
     model = transformers.pipeline(
@@ -273,7 +264,4 @@
         )
     ):
         pass
-        # logger.info(i)
-=======
-    Pipeline.deserialize(config=config, tasks_kwargs=[{"model": batch_runtime.model}, {}])
->>>>>>> 118c3305
+        # logger.info(i)