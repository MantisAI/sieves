--- conflicted
+++ resolved
@@ -139,15 +139,8 @@
                     if position_key not in entities_by_position:
                         entities_by_position[position_key] = new_entity
                         new_entities.append(new_entity)
-<<<<<<< HEAD
-
-        # Sort entities by start position.
+
         return sorted(new_entities, key=lambda x: x.start)
-=======
-        # Sort entities by start position, handling None values
-        sorted_entities: list[Entity] = sorted(new_entities, key=lambda x: x.start)
-        return sorted_entities
->>>>>>> e96467b4
 
     def integrate(self, results: Iterable[_BridgeResult], docs: Iterable[Doc]) -> Iterable[Doc]:
         docs_list = list(docs)
