<img src="https://raw.githubusercontent.com/mantisai/sieves/main/docs/assets/sieve.png" width="230" align="left" style="margin-right:60px" />
<img src="https://raw.githubusercontent.com/mantisai/sieves/main/docs/assets/sieves_sieve_style.png" width="350" align="left" style="margin-right:60px" />

<br>
<br>
<br>
<br>
<br>
<br>
<br>
<br>
<br>
<br>

[![GitHub Actions Workflow Status](https://img.shields.io/github/actions/workflow/status/mantisai/sieves/test.yml)](https://github.com/mantisai/sieves/actions/workflows/test.yml)
![GitHub top language](https://img.shields.io/github/languages/top/mantisai/sieves)
[![PyPI - Version](https://img.shields.io/pypi/v/sieves)]((https://pypi.org/project/sieves/))
![PyPI - Status](https://img.shields.io/pypi/status/sieves)
[![Code style: black](https://img.shields.io/badge/code%20style-black-000000.svg?style=flat-square)](https://github.com/ambv/black)
[![codecov](https://codecov.io/gh/mantisai/sieves/branch/main/graph/badge.svg)](https://codecov.io/gh/mantisai/sieves)

## Zero-shot NLP made easy.

`sieves` is a library for zero- and few-shot NLP tasks with structured generation. Build production-ready NLP prototypes quickly, with guaranteed output formats and no training required.

Read our documentation [here](https://sieves.ai). An automatically generated version (courtesy of Devin via [DeepWiki](https://deepwiki.com/)) is available [here](https://deepwiki.com/MantisAI/sieves).

### Why `sieves`?

Even in the era of generative AI, structured outputs and observability remain crucial.

Many real-world scenarios require rapid prototyping with minimal data. Generative language models excel here, but 
producing clean, structured output can be challenging. Various tools address this need for structured/guided language 
model output, including [`outlines`](https://github.com/dottxt-ai/outlines), [`dspy`](https://github.com/stanfordnlp/dspy), 
[`ollama`](https://github.com/ollama/ollama), and others. Each has different design patterns, pros and cons. `sieves` wraps these tools and provides 
a unified interface for input, processing, and output.

Developing NLP prototypes often involves repetitive steps: parsing and chunking documents, exporting results for 
model fine-tuning, and experimenting with different prompting techniques. All these needs are addressed by existing 
libraries in the NLP ecosystem address (e.g. [`docling`](https://github.com/DS4SD/docling) for file parsing, or [`datasets`](https://github.com/huggingface/datasets) for transforming 
data into a unified format for model training). 

`sieves`  **simplifies NLP prototyping** by bundling these capabilities into a single library, allowing you to quickly 
build modern NLP applications. It provides:
- Zero- and few-shot model support for immediate inference
- A bundle of utilities addressing common requirements in NLP applications
- A unified interface for structured generation across multiple libraries
- Built-in tasks for common NLP operations
- Easy extendability
- A document-based pipeline architecture for easy observability and debugging
- Caching - pipelines cache processed documents to prevent costly redundant model calls

`sieves` draws a lot of inspiration from [`spaCy`](https://spacy.io/) and particularly [`spacy-llm`](https://github.com/explosion/spacy-llm).

--- 

### Features

- :dart: **Zero Training Required:** Immediate inference using zero-/few-shot models 
- :robot: **Unified Generation Interface:** Seamlessly use multiple libraries
  - [`dspy`](https://github.com/stanfordnlp/dspy)
  - [`gliner`](https://github.com/urchade/GLiNER)
  - [`instructor`](https://github.com/instructor-ai/instructor)
  - [`langchain`](https://github.com/langchain-ai/langchain)
  - [`ollama`](https://github.com/ollama/ollama)
  - [`outlines`](https://github.com/dottxt-ai/outlines)
  - [`transformer`](https://github.com/huggingface/transformers)
- :arrow_forward: **Observable Pipelines:** Easy debugging and monitoring
- :hammer_and_wrench: **Integrated Tools:** 
  - Document parsing: [`docling`](https://github.com/DS4SD/docling), [`unstructured`](https://github.com/Unstructured-IO/unstructured/), [`marker`](https://github.com/VikParuchuri/marker)
  - Text chunking: [`chonkie`](https://github.com/chonkie-ai/chonkie)
- :label: **Ready-to-Use Tasks:**
  - Multi-label classification
  - Information extraction
  - Summarization
  - Translation
  - Multi-question answering
  - Aspect-based sentiment analysis
  - PII (personally identifiable information) anonymization
  - Named entity recognition
  - Coming soon: entity linking, knowledge graph creation, ...
- :floppy_disk: **Persistence:** Save and load pipelines with configurations
<<<<<<< HEAD
- :teacher: **Distillation:** Distill local, specialized models using your zero-shot model results automatically. 
  Export your results as HuggingFace [`Dataset`](https://github.com/huggingface/datasets) if you want to run your own training routine.
=======
- :teacher: **Export:** Export results as HuggingFace [`Dataset`](https://github.com/huggingface/datasets) for easy distillation
- :recycle: **Caching** to avoid unnecessary model calls
>>>>>>> 9d582499

---

### Getting Started

Here's a simple classification example using [`outlines`](https://github.com/dottxt-ai/outlines):
```python
from sieves import Pipeline, Engine, tasks, Doc

# 1. Define documents by text or URI.
docs = [Doc(text="Special relativity applies to all physical phenomena in the absence of gravity.")]

# 2. Create pipeline with tasks.
pipe = Pipeline(
    # 3. Add classification task to pipeline. 
    # By default Engine uses Outlines with HuggingFaceTB/SmolLM-360M-Instruct. This is a pretty small model, you 
    # might want to consider upgrading to a different model for better results. 
    tasks.Classification(labels=["science", "politics"], engine=Engine())
)

# 4. Run pipe and output results.
for doc in pipe(docs):
  print(doc.results)
```

<details>
  <summary><b>Advanced Example</b></summary>

This example demonstrates PDF parsing, text chunking, and classification:
```python
import pickle

import gliner.multitask
import chonkie
import tokenizers

from sieves import Pipeline, Engine, tasks, Doc

# 1. Define documents by text or URI.
docs = [Doc(uri="https://arxiv.org/pdf/2408.09869")]

# 2. Create engine responsible for generating structured output.
model_name = 'knowledgator/gliner-multitask-v1.0'
engine = Engine(model=gliner.GLiNER.from_pretrained(model_name))

# 3. Create chunker object.
chunker = chonkie.TokenChunker(tokenizers.Tokenizer.from_pretrained(model_name))

# 3. Create pipeline with tasks.
pipe = Pipeline(
    [
        # 4. Add document parsing task.
        tasks.OCR(export_format="markdown"),
        # 5. Add chunking task to ensure we don't exceed our model's context window.
        tasks.Chunking(chunker),
        # 6. Add classification task to pipeline.
        tasks.Classification(task_id="classifier", labels=["science", "politics"], engine=engine),
    ]
)

# 7. Run pipe and output results.
docs = list(pipe(docs))
for doc in docs:
    print(doc.results["classifier"])

# 8. Serialize pipeline and docs.
pipe.dump("pipeline.yml")
with open("docs.pkl", "wb") as f:
    pickle.dump(docs, f)

# 9. Load pipeline and docs from disk. Note: we don't serialize complex third-party objects, so you'll have 
#    to pass those in at load time.
loaded_pipe = Pipeline.load(
    "pipeline.yml",
    (
        {},
        {"chunker": chunker},
        {"engine": {"model": engine.model}},
    ),
)
with open("docs.pkl", "rb") as f:
    loaded_docs = pickle.load(f)
```
</details>

---

### Core Concepts

`sieves` is built on five key abstractions.

#### **`Pipeline`**
Orchestrates task execution with features for.
- Task configuration and sequencing
- Pipeline execution
- Configuration management and serialization

#### **`Doc`**
Represents a document in the pipeline.
- Contains text content and metadata
- Tracks document URI and processing results
- Passes information between pipeline tasks

#### **`Task`**
Encapsulates a single processing step in a pipeline.
- Defines input arguments
- Wraps and initializes `Bridge` instances handling task-engine-specific logic
- Implements task-specific dataset export

#### **`Engine`**
Provides a unified interface to structured generation libraries.
- Manages model interactions
- Handles prompt execution
- Standardizes output formats

#### **`Bridge`**
Connects `Task` with `Engine`.
- Implements engine-specific prompt templates
- Manages output type specifications
- Ensures compatibility between tasks and engine

--- 

## Frequently Asked Questions

<details>
  <summary><b>Show FAQs</b></summary>

### Why "sieves"?

`sieves` was originally motivated by the want to use generative models for structured information extraction. Coming
from this angle, there are two ways to explain why we settled on this name (pick the one you like better):
- An analogy to [gold panning](https://en.wikipedia.org/wiki/Gold_panning): run your raw data through a sieve to obtain structured, refined "gold."
- An acronym - "sieves" can be read as "Structured Information Extraction and VErification System" (but that's a mouthful).

### Why not just prompt an LLM directly?

Asked differently: what are the benefits of using `sieves` over directly interacting with an LLM?
- Validated, structured data output - also for LLMs that don't offer structured outputs natively.  Zero-/few-shot language models can be finicky without guardrails or parsing.
- A step-by-step pipeline, making it easier to debug and track each stage. 
- The flexibility to switch between different models and ways to ensure structured and validated output.
- A bunch of useful utilities for pre- and post-processing you might need.
- An array of useful tasks you can right of the bat without having to roll your own.

### Why use `sieves` and not a structured generation library, like `outlines`, directly?

Which library makes the most sense to you depends strongly on your use-case. `outlines` provides structured generation
abilities, but not the pipeline system, utilities and pre-built tasks that `sieves` has to offer (and of course not the
flexibility to switch between different structured generation libraries). Then again, maybe you don't need all that -
in which case we recommend using `outlines` (or any other structured generation libray) directly.

Similarly, maybe you already have an existing tech stack in your project that uses exclusively `ollama`, `langchain`, or
`dspy`? All of these libraries (and more) are supported by `sieves` - but they are not _just_ structured generation 
libraries, they come with a plethora of features that are out of scope for `sieves`. If your application deeply 
integrates with a framework like LangChain or DSPy, it may be reasonable to stick to those libraries directly.

As many things in engineering, this is a trade-off. The way we see it: the less tightly coupled your existing 
application is with a particular language model framework, the more mileage you'll get out of `sieves`. This means that 
it's ideal for prototyping (there's no reason you can't use it in production too, of course).

</details>

---

> Source for `sieves` icon:
> <a href="https://www.flaticon.com/free-icons/sieve" title="sieve icons">Sieve icons created by Freepik - Flaticon</a>.<|MERGE_RESOLUTION|>--- conflicted
+++ resolved
@@ -80,13 +80,9 @@
   - Named entity recognition
   - Coming soon: entity linking, knowledge graph creation, ...
 - :floppy_disk: **Persistence:** Save and load pipelines with configurations
-<<<<<<< HEAD
 - :teacher: **Distillation:** Distill local, specialized models using your zero-shot model results automatically. 
   Export your results as HuggingFace [`Dataset`](https://github.com/huggingface/datasets) if you want to run your own training routine.
-=======
-- :teacher: **Export:** Export results as HuggingFace [`Dataset`](https://github.com/huggingface/datasets) for easy distillation
 - :recycle: **Caching** to avoid unnecessary model calls
->>>>>>> 9d582499
 
 ---
 
